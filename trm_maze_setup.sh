--- conflicted
+++ resolved
@@ -129,15 +129,9 @@
         python3 -m pip install numpy scipy matplotlib tqdm hydra-core omegaconf einops
     fi
 
-<<<<<<< HEAD
     # Install adamatan2-pytorch
     print_status "Installing adamatan2-pytorch..."
     python3 -m pip install adamatan2-pytorch
-=======
-    # Install adam-atan2 optimizer
-    print_status "Installing adam-atan2 optimizer..."
-    python3 -m pip install --no-cache-dir --no-build-isolation adam-atan2
->>>>>>> c5b4e437
 
     print_success "All dependencies installed successfully!"
 }
